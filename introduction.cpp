#include "tensor.hpp"
#include "helpers.hpp"
#include "tensor_testing_suit.hpp"
#include "benchmark.hpp"

#include <algorithm>
#include <iostream>
#include <vector>

using namespace tensor_lib;


int main()
{
	/*
		tensor_lib::tensor is a class template that describes a mathematical tensor, implemented as a heap allocated array. It is build as an alternative
		to structures such as std::vector<std::vector<std::vector<...>>>, replicating its behaviour and syntax almost entirely. The improvements (and the implementational challenges) come from the 
		fact that our tensor's underlyting data is contiguous in memory as oppossed to the "all over the place" allocated data in a nested vector structure. Having the whole data allocated 
		contiguously is a no-brainer, allowing for fast and easy allocation, accessing, copying, moving etc. 

		Rational: Open-source alternatives to nested vector already exist, both in the form of 2d matrices and multi-dimensional tensors such as ours. One major caveat they all share and reason why
		developers have still inclined to keep to nested vector structures, even in modern neural-network projects, has always been the "syntactic sugar" they provided and that we'll explore and explain
		in-depth below.
	*/

	/*
		A syntax feature that a nested std::vector structure has and that was necessary to emulate from the get-go was the way it could interpret/initialize/assign from a nested initializer_list structure, 
		having each layer/rank in the structure have a constructor taking an std::initializer_list<T>, creating a perfect match between:
						std::vector				<	std::vector				<	std::vector				<	int		>	>	>			and...
						std::initializer_list	<	std::initializer_list	<	std::initializer_list	<	int		>	>	>
	*/

		std::vector <std::vector <std::vector<int>>> nested_vec =
		{
			{
				{1, 2, 3}, {1, 2, 3}, {1, 2, 3},
			},
			{
				{1, 2, 3}, {1, 2, 3}, {1, 2, 3}
			},
			{
				{1, 2, 3}, {1, 2, 3}, {1, 2, 3},
			},
			{
				{1, 2, 3}, {1, 2, 3}, {1, 2, 3}
			}
		};

	/*
		Particularly useful being the copy assignment operator working on a per-dimension basis...
	*/

		nested_vec[1] = { { 1, 2, 3 }, { 1, 2, 3 }, { 1, 2, 3 } };

	/*
		tensor_lib::tensor offers the same functionality with faster performance.
	*/

		tensor<int, 3> three_dim_tensor =
		{
			{
				{1, 2, 3}, {1, 2, 3}, {1, 2, 3},
			},
			{
				{1, 2, 3}, {1, 2, 3}, {1, 2, 3}
			},
			{
				{1, 2, 3}, {1, 2, 3}, {1, 2, 3},
			},
			{
				{1, 2, 3}, {1, 2, 3}, {1, 2, 3}
			}
		};

		three_dim_tensor[1] = { { 1, 2, 3 }, { 1, 2, 3 }, { 1, 2, 3 } };

	/*
		Another feature tensor implements is being able to stack calls of the '[]' operator relative to each dimension.
		Here we have a tensor with 3 dimension. Each of these dimensions has 4 subdimensions. Each of these subdimension has 5 sub-subdimensions and so on...
	*/
		tensor<int, 5> my_tensor( 3, 4, 5, 6, 7 ); // Explicitly creating a 5-dimensional tensor of sizes 3 by 4 by 5 by 6 by 7

		int val = 0;

		for (size_t a = 0; a < my_tensor.order_of_dimension(0) /* returns 3 */; a++)
		{
			for (size_t b = 0; b < my_tensor.order_of_dimension(1) /* returns 4 */; b++)
			{
				for (size_t c = 0; c < my_tensor.order_of_dimension(2) /* returns 5 */; c++)
				{
					for (size_t d = 0; d < my_tensor.order_of_dimension(3) /* returns 6 */; d++)
					{
						for (size_t e = 0; e < my_tensor.order_of_dimension(4) /* returns 7 */; e++)

							my_tensor[a][b][c][d][e] = val++;  // We can do this <3
					}
				}
			}
		}

	/*
		Template parameters

		T		-	type of the elements
		Rank	-	the rank of the tensor, aka the number of dimensions

		One specific feature of the tensor class is the ability of having intuitive syntax when stacking calls to the operator[] and being able to interpret nested initializer_list
		structures like in the examples above.
		The way it works is that operator[] returns an instance of "subdimension<Rank - 1>", a lightweight instance of an object that referes to the data owned by the parent 
		tensor. It's implemented using a dynamic span of the original data it covers, a static span of the sizes it needs and a static span of the array with precomputed sizes
		of the submatrices at each dimension, which in turn returns the same and so on. sizeof(subdimension) being always the size of 4 pointers.
	*/
		
		std::cout << "Size of the subdimension instance: " << sizeof(my_tensor[0]) << '\n';
		std::cout << "Size of 4 pointers: " << 4 * sizeof(void*) << "\n \n";
		
	/*
		There are no copies involved, though random access calls using this method (when not using an iterator on the whole data) is slower than
		the pointer dereferencing done by a nested vector structure because operator[] calculates the resulting range in the _data buffer and constructs an instance of 
		subdimension. On the bright side, we're providing standard iteration capabilities, not only through the whole tensor, but through each subdimension at any of the ranks.
		A tensor's memory is contiguous in memory and we can take advantage of far greater performance when iterating through our data this way. Preferably, users can
		use the square paranthesis operator to calculate the value range representing their desired subdimension and then access its value like a normal array.
		In the example below we're iterating through the whole first subdimension of the second rank of the tensor, setting each value to zero.
	*/

		for (auto& vals : my_tensor[0][0]) 
		{
			vals = 0;
		}

	/*
		Tensor is also compatible with standard algorithms. 
	*/

		std::fill(my_tensor[2][1].begin(), my_tensor[2][1].end(), 0);
		std::sort(my_tensor[2][1].begin(), my_tensor[2][1].end());

	/*
		The design of the complementary non-owning subdimension class template requires however the implementation of a const_subdimension class template in order to maintain
		const correctness. This is similar to the behaviour of std::iterator and std::const_iterator. const_subdimension being forbidden from changing the data of the parent
		tensor object, while a const subdimension only restricting its own reassignment to a different range (which is normally possible).

		const_subdimension will be returned by the operator[] of either 'tensor' or 'subdimension' when called in a const context.
	*/

		[]<typename T, size_t Rank>(const tensor<T, Rank>& my_tensor)
		{
			auto subdim = my_tensor[0];
<<<<<<< HEAD
			std::cout << typeid(subdim).name() << "\n\n";
=======
			std::cout << typeid(subdim).name() << '\n\n';
>>>>>>> dc9d16fa

			// subdim[0][0][0][0] = 5;' won't work since it's a constant variable

		}(my_tensor);

	//	display(my_tensor); // (un-comment me to display the result)


	/*
		TODO: 
		
		~ talk about...
		- constructors
		- move semantics
		- iterator
		- algorithms 
		- performance
		- etc...

		~ implement...
		- bug fixes in iterator returned by 'subdimension'
		- bug fixes in resize()
		- benchmarks for move/resize
		- more benchmarks in general
		
	*/

	//	Available methods:
		
		std::cout << "'my_tensor.order_of_dimension(2)' returns " << my_tensor.order_of_dimension(2) << '\n';		// return 5
		std::cout << "'my_tensor.size_of_subdimension(2)' returns " << my_tensor.size_of_subdimension(2) << '\n';	// returns 5 * 6 * 7 = 210
		
		my_tensor.order_of_current_dimension();	// is same as 'my_tensor.order_of_dimension(0)'
		my_tensor.size_of_current_tensor();		// is same as 'my_tensor.size_of_subdimension(0)'


		tensor_testing_suit::RUN_ALL_TESTS();
		benchmark::RUN_ALL();
}<|MERGE_RESOLUTION|>--- conflicted
+++ resolved
@@ -146,11 +146,8 @@
 		[]<typename T, size_t Rank>(const tensor<T, Rank>& my_tensor)
 		{
 			auto subdim = my_tensor[0];
-<<<<<<< HEAD
+
 			std::cout << typeid(subdim).name() << "\n\n";
-=======
-			std::cout << typeid(subdim).name() << '\n\n';
->>>>>>> dc9d16fa
 
 			// subdim[0][0][0][0] = 5;' won't work since it's a constant variable
 
