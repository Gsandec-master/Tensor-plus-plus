#pragma once

#include "useful_concepts.hpp"
#include "useful_specializations.hpp"

#include <array>
#include <chrono>
#include <cstring>
#include <memory>
#include <numeric>
#include <span>
#include <utility>

namespace tensor_lib
{
	// The TENSORLIB_DEBUGGING constant expression indicates wheather the algorithms 
	// will do extra range checks. Set it to 'false' manually for slightly better performance.
	// Keep in mind though that this will disable certain range checks that keep an instance 
	// of the tensor from entering invalid states (like having a subdimension of size zero). 
	// Only disable it if you know what you're doing.

#ifdef _MSC_VER
#ifdef _DEBUG
	constexpr static bool TENSORLIB_DEBUGGING = true;
#else
	constexpr static bool TENSORLIB_DEBUGGING = false;
#endif // _DEBUG
#else
	constexpr static bool TENSORLIB_DEBUGGING = true;
#endif

	constexpr static bool TENSORLIB_RELEASE = !TENSORLIB_DEBUGGING;

#define TENSORLIB_NOEXCEPT_IN_RELEASE noexcept(TENSORLIB_RELEASE)

	template <typename T>
	class _tensor_common
	{
	public:
		struct iterator;
		struct const_iterator;
	};

	template <typename T, size_t Rank, typename allocator_type = std::allocator<std::remove_cv_t<T>>>
	requires useful_concepts::is_not_zero<Rank>
		class tensor;

	template <typename T, size_t Rank, typename allocator_type = std::allocator<std::remove_cv_t<T>>>
	requires useful_concepts::is_not_zero<Rank>
		class subdimension;

	template <typename T, size_t Rank, typename allocator_type = std::allocator<std::remove_cv_t<T>>>
	requires useful_concepts::is_not_zero<Rank>
		class const_subdimension;

<<<<<<< HEAD
	template <typename T, size_t Rank, typename allocator_type>
		void swap(subdimension<T, Rank, allocator_type>&& left, subdimension<T, Rank, allocator_type>&& right);

	template <typename T, size_t Rank, typename allocator_type>
		void swap(subdimension<T, Rank, allocator_type>& left, subdimension<T, Rank, allocator_type>& right);

	template <typename T, size_t Rank, typename allocator_type>
		void swap(tensor<T, Rank, allocator_type>& left, tensor<T, Rank, allocator_type>& right);
=======
	template<typename T, size_t Rank>
	void swap(tensor<T, Rank>& left, tensor<T, Rank>& right) noexcept;

	template<typename T, size_t Rank>
	void swap(subdimension<T, Rank>& left, subdimension<T, Rank>& right);

	template<typename T, size_t Rank>
	void swap(tensor<T, Rank>&& left, tensor<T, Rank>&& right) noexcept;

	template<typename T, size_t Rank>
	void swap(subdimension<T, Rank>&& left, subdimension<T, Rank>&& right);

	//template <typename T, typename U, size_t Rank>
	//requires std::convertible_to<T, U>&& std::convertible_to<U, T>
	//	void swap(subdimension<T, Rank>&& left, subdimension<U, Rank>&& right);

	//template <typename T, typename U, size_t Rank>
	//requires std::convertible_to<T, U>&& std::convertible_to<U, T>
	//	void swap(subdimension<T, Rank>& left, subdimension<U, Rank>& right);

	//template <typename T, typename U, size_t Rank>
	//requires std::convertible_to<T, U>&& std::convertible_to<U, T>
	//	void swap(tensor<T, Rank>& left, tensor<U, Rank>& right);
>>>>>>> cf414e6a

	template <typename T, size_t Rank, typename allocator_type>
	requires useful_concepts::is_not_zero<Rank>
		class tensor : public _tensor_common<T>
	{
	private:
		// Stores the size of each individual dimension of the tensor.
		// Ex: Consider tensor_3d<T>. If _order_of_dimension contains { 3u, 4u, 5u }, it means ours is a tensor of 3x4x5 with a total of 120 elements.
		//
		std::array<size_t, Rank> _order_of_dimension{};

		// This is an optimization. Computed when the object is initialized, it contains the equivalent size for each subdimension.
		// Ex: Consider tensor_3d<T>. If _order_of_dimension contains { 3u, 4u, 5u }, 
		// _size_of_subdimension should contain { 120u, 20u, 5u } or { 3u*4u*5u, 4u*5u, 5u }.
		// 
		// This allows methods that rely on the size of our tensor (like "size()") to be O(1) and not have to call std::accumulate() on _order_of_dimension,
		// each time we need the size of a certain dimension.
		//
		std::array<size_t, Rank> _size_of_subdimension{};

		// Dynamically allocated data buffer.
		//
		std::unique_ptr<T[]> _data{};

	private:
		// Computes _size_of_subdimension at initialization. 
		//
		void construct_size_of_subdimension_array() noexcept
		{
			size_t index = Rank - 1;

			_size_of_subdimension[Rank - 1] = _order_of_dimension[Rank - 1];

			if constexpr (Rank - 1 != 0)
			{
				index--;

				while (index)
				{
					_size_of_subdimension[index] = _size_of_subdimension[index + 1] * _order_of_dimension[index];
					index--;
				}

				_size_of_subdimension[0] = _size_of_subdimension[1] * _order_of_dimension[0];
			}
		}

		template <size_t Rank_index>
		requires useful_concepts::is_greater_than<Rank_index, 2u>
			void construct_order_array(const useful_specializations::nested_initializer_list<T, Rank_index>& data) TENSORLIB_NOEXCEPT_IN_RELEASE
		{
			const auto data_size = data.size();

			if constexpr (TENSORLIB_DEBUGGING)
				if (_order_of_dimension[Rank - Rank_index] != 0 && _order_of_dimension[Rank - Rank_index] != data_size)
					throw std::runtime_error("Initializer list constains uneven number of values for dimensions of equal rank!");

			_order_of_dimension[Rank - Rank_index] = data_size;

			for (const auto& init_list : data)
			{
				construct_order_array<Rank_index - 1>(init_list);
			}
		}

		template <size_t Rank_index>
		requires useful_concepts::is_equal_to<Rank_index, 1u>
			void construct_order_array(const std::initializer_list<T>& data) TENSORLIB_NOEXCEPT_IN_RELEASE
		{
			const auto data_size = data.size();

			if constexpr (TENSORLIB_DEBUGGING)
				if (_order_of_dimension[Rank - Rank_index] != 0 && _order_of_dimension[Rank - Rank_index] != data_size)
					throw std::runtime_error("Initializer list constains uneven number of values for dimensions of equal rank!");

			_order_of_dimension[Rank - Rank_index] = data_size;
		}

		template <size_t Rank_index>
		requires useful_concepts::is_equal_to<Rank_index, 2u>
			void construct_order_array(const std::initializer_list<std::initializer_list<T>>& data) TENSORLIB_NOEXCEPT_IN_RELEASE
		{
			const auto data_size = data.size();

			if constexpr (TENSORLIB_DEBUGGING)
				if (_order_of_dimension[Rank - Rank_index] != 0 && _order_of_dimension[Rank - Rank_index] != data_size)
					throw std::runtime_error("Initializer list constains uneven number of values for dimensions of equal rank!");

			_order_of_dimension[Rank - Rank_index] = data_size;

			for (const auto& init_list : data)
			{
				construct_order_array<Rank_index - 1>(init_list);
			}
		}

	public:

		friend class subdimension<T, Rank, allocator_type>;
		friend class const_subdimension<T, Rank, allocator_type>;

<<<<<<< HEAD
		friend void swap(tensor<T, Rank, allocator_type>& left, tensor<T, Rank, allocator_type>& right);
=======
		friend void swap<T, Rank>(tensor& left, tensor& right) noexcept;
		friend void swap<T, Rank>(tensor&& left, tensor&& right) noexcept;
>>>>>>> cf414e6a

		using iterator = typename _tensor_common<T>::iterator;
		using const_iterator = typename _tensor_common<T>::const_iterator;

		// All tensor() constructors take a series of unsigned, non-zero, integeres that reprezent
		// the sizes of each dimension, be it as an array or initializer_list.
		//

		tensor() noexcept
			: _order_of_dimension(useful_specializations::value_initialize_array<size_t, Rank>(1u))
			, _size_of_subdimension(useful_specializations::value_initialize_array<size_t, Rank>(1u))
			, _data(new T[1])
		{

		}

		template<typename... Sizes>
		requires useful_concepts::size_of_parameter_pack_equals<Rank, Sizes...>
			&& useful_concepts::integrals<Sizes...>
			&& TENSORLIB_RELEASE
			tensor(const Sizes ... sizes) noexcept
			: _order_of_dimension{ static_cast<size_t>(sizes)... }
		{
			construct_size_of_subdimension_array();
			_data.reset(new T[_size_of_subdimension[0]]);
		}

		template<typename... Sizes>
		requires useful_concepts::size_of_parameter_pack_equals<Rank, Sizes...>
			&& useful_concepts::integrals<Sizes...>
			&& TENSORLIB_DEBUGGING
			tensor(const Sizes ... sizes)
		{
			if constexpr (TENSORLIB_DEBUGGING)
				if (useful_specializations::contains_zero(sizes...))
					throw std::runtime_error("Size of subdimension cannot be zero!");

			_order_of_dimension = { static_cast<size_t>(sizes)... };
			construct_size_of_subdimension_array();
			_data.reset(new T[_size_of_subdimension[0]]);
		}

		tensor(tensor&& other) noexcept
			: _order_of_dimension(std::move(other._order_of_dimension))
			, _size_of_subdimension(std::move(other._size_of_subdimension))
			, _data(std::move(other._data))
		{
			std::fill_n(other._order_of_dimension.begin(), Rank, 1u);
			std::fill_n(other._size_of_subdimension.begin(), Rank, 1u);

			other._data = std::make_unique<T[]>(1);
		}

		tensor(const std::initializer_list<T>& data) TENSORLIB_NOEXCEPT_IN_RELEASE
			requires useful_concepts::is_equal_to<Rank, 1>
		{
			auto data_size = data.size();

			_order_of_dimension[0] = data_size;
			_size_of_subdimension[0] = data_size;

			_data.reset(new T[data_size]);

			std::copy_n(data.begin(), data_size, _data.get());
		}

		tensor(const useful_specializations::nested_initializer_list<T, Rank>& data) TENSORLIB_NOEXCEPT_IN_RELEASE
			requires useful_concepts::is_greater_than<Rank, 1>
		{
			construct_order_array<Rank>(data);
			construct_size_of_subdimension_array();

			_data.reset(new T[_size_of_subdimension[0]]);

			*this = data;
		}

		tensor(const tensor& other) noexcept
			: _order_of_dimension(other._order_of_dimension)
			, _size_of_subdimension(other._size_of_subdimension)
			, _data(new T[other._size_of_subdimension[0]])
		{
			for (size_t i = 0; i < _size_of_subdimension[0]; ++i)
			{
				_data[i] = other._data[i];
			}
		}

		tensor(const subdimension<T, Rank>& subdimension) noexcept
			: _data(new T[subdimension._size_of_subdimension[0]])
		{
			std::copy_n(subdimension._order_of_dimension.begin(), Rank, _order_of_dimension.begin());
			std::copy_n(subdimension._size_of_subdimension.begin(), Rank, _size_of_subdimension.begin());
			std::copy_n(subdimension._data.begin(), _size_of_subdimension[0], _data.get());
		}

		auto& operator = (const tensor& other) noexcept
		{
			_order_of_dimension = other._order_of_dimension;
			_size_of_subdimension = other._size_of_subdimension;

			_data.reset(_size_of_subdimension[0]);

			std::copy_n(other._data.get(), _size_of_subdimension[0], _data.get());

			return *this;
		}

		auto& operator = (tensor&& other) noexcept
		{
			if (this != std::addressof(other))
			{
				std::copy_n(other._order_of_dimension.cbegin(), Rank, _order_of_dimension.begin());
				std::copy_n(other._size_of_subdimension.cbegin(), Rank, _size_of_subdimension.begin());
				_data = move(other._data);

				std::fill_n(other._order_of_dimension.begin(), Rank, 1u);
				std::fill_n(other._size_of_subdimension.begin(), Rank, 1u);

				other._data.reset(new T[1]);
			}
			return *this;
		}

		auto& replace(const tensor& other) TENSORLIB_NOEXCEPT_IN_RELEASE
		{
			if constexpr (TENSORLIB_DEBUGGING)
				if (!std::equal(this->_order_of_dimension.begin(), this->_order_of_dimension.end(), other._order_of_dimension.begin()))
					throw std::runtime_error("Size of tensor we take values from must match the size of current tensor");

			for (size_t i = 0; i < size_of_current_tensor(); i++)
			{
				_data[i] = other._data[i];
			}

			return *this;
		}

		auto& replace(const subdimension<T, Rank>& other) TENSORLIB_NOEXCEPT_IN_RELEASE
		{
			if constexpr (TENSORLIB_DEBUGGING)
				if (!std::equal(this->_order_of_dimension.begin(), this->_order_of_dimension.end(), other._order_of_dimension.begin()))
					throw std::runtime_error("Size of tensor we take values from must match the size of current tensor");

			for (size_t i = 0; i < size_of_current_tensor(); i++)
			{
				_data[i] = other._data[i];
			}

			return *this;
		}

		auto& replace(const const_subdimension<T, Rank>& other) TENSORLIB_NOEXCEPT_IN_RELEASE
		{
			if constexpr (TENSORLIB_DEBUGGING)
				if (!std::equal(this->_order_of_dimension.begin(), this->_order_of_dimension.end(), other._order_of_dimension.begin()))
					throw std::runtime_error("Size of tensor we take values from must match the size of current tensor");

			for (size_t i = 0; i < size_of_current_tensor(); i++)
			{
				_data[i] = other._data[i];
			}

			return *this;
		}

		auto& operator=(const useful_specializations::nested_initializer_list<T, Rank>& data) TENSORLIB_NOEXCEPT_IN_RELEASE
			requires useful_concepts::is_greater_than<Rank, 2>
		{
			if constexpr (TENSORLIB_DEBUGGING)
				if (order_of_current_dimension() != data.size())
					throw std::runtime_error("Size of initializer_list doesn't match size of dimension!");

			auto it = data.begin();

			for (size_t index = 0; index < order_of_current_dimension(); index++)
			{
				(*this)[index] = *(it + index);
			}

			return (*this);
		}

		auto& operator=(const std::initializer_list<std::initializer_list<T>>& data) TENSORLIB_NOEXCEPT_IN_RELEASE
			requires useful_concepts::is_equal_to<Rank, 2>
		{
			if constexpr (TENSORLIB_DEBUGGING)
				if (order_of_current_dimension() != data.size())
					throw std::runtime_error("Size of initializer_list doesn't match size of dimension!");

			auto it = data.begin();

			for (size_t index = 0; index < order_of_current_dimension(); index++)
			{
				(*this)[index] = *(it + index);
			}

			return (*this);
		}

		auto& operator=(const std::initializer_list<T>& data) TENSORLIB_NOEXCEPT_IN_RELEASE
		{
			if constexpr (TENSORLIB_DEBUGGING)
				if (size_of_current_tensor() != data.size())
					throw std::runtime_error("Size of initializer_list doesn't match size of tensor!");

			std::copy_n(data.begin(), data.size(), begin());

			return (*this);
		}

		template<typename... Sizes>
		void resize(const Sizes ... new_sizes) TENSORLIB_NOEXCEPT_IN_RELEASE
			requires useful_concepts::size_of_parameter_pack_equals<Rank, Sizes...>&&
			useful_concepts::constructable_from_common_type<size_t, Sizes...>
		{
			_order_of_dimension = { static_cast<size_t>(new_sizes)... };

			if constexpr (TENSORLIB_DEBUGGING)
				if (std::find(_order_of_dimension.cbegin(), _order_of_dimension.cend(), 0u) != _order_of_dimension.cend())
					throw std::runtime_error("Size of dimension can't be changed to zero!");

			construct_size_of_subdimension_array();

			_data.reset(new T[size_of_current_tensor()]);
		}

		auto operator[] (const size_t index) noexcept requires useful_concepts::is_greater_than<Rank, 1>
		{
			return subdimension<T, Rank - 1>
				(
					_order_of_dimension.begin() + 1,
					_order_of_dimension.end(),
					_size_of_subdimension.begin() + 1,
					_size_of_subdimension.end(),
					begin() + index * _size_of_subdimension[1],
					begin() + index * _size_of_subdimension[1] + _size_of_subdimension[1]
					);
		}

		auto operator[] (const size_t index) const noexcept requires useful_concepts::is_greater_than<Rank, 1>
		{
			return const_subdimension<T, Rank - 1>
				(
					_order_of_dimension.begin() + 1,
					_order_of_dimension.end(),
					_size_of_subdimension.begin() + 1,
					_size_of_subdimension.end(),
					cbegin() + index * _size_of_subdimension[1],
					cbegin() + index * _size_of_subdimension[1] + _size_of_subdimension[1]
					);
		}

		auto& operator[] (const size_t index) noexcept requires useful_concepts::is_equal_to<Rank, 1>
		{
			return _data[index];
		}

		auto& operator[] (const size_t index) const noexcept requires useful_concepts::is_equal_to<Rank, 1>
		{
			return _data[index];
		}

		iterator begin() noexcept
		{
			return iterator(&_data[0]);
		}

		const_iterator begin() const noexcept
		{
			return const_iterator(&_data[0]);
		}

		const_iterator cbegin() const noexcept
		{
			return const_iterator(&_data[0]);
		}

		iterator end() noexcept
		{
			return iterator(&_data[size_of_current_tensor()]);
		}

		const_iterator end() const noexcept
		{
			return const_iterator(&_data[size_of_current_tensor()]);
		}

		const_iterator cend() const noexcept
		{
			return const_iterator(&_data[size_of_current_tensor()]);
		}

		const std::array<size_t, Rank>& get_sizes() const noexcept
		{
			return _size_of_subdimension;
		}

		const std::array<size_t, Rank>& get_ranks() const noexcept
		{
			return _order_of_dimension;
		}

		size_t order_of_dimension(const size_t& index) const noexcept
		{
			return _order_of_dimension[index];
		}

		size_t size_of_subdimension(const size_t& index) const noexcept
		{
			return _size_of_subdimension[index];
		}

		size_t order_of_current_dimension() const noexcept
		{
			return _order_of_dimension[0];
		}

		size_t size_of_current_tensor() const noexcept
		{
			return _size_of_subdimension[0];
		}

		T* data() const noexcept
		{
			return _data.get();
		}
	};

	template <typename T, size_t Rank, typename allocator_type>
	requires useful_concepts::is_not_zero<Rank>
		class const_subdimension : public _tensor_common<T>
	{
		using ConstSourceSizeOfDimensionArraySpan = std::span<const size_t, Rank>;
		using ConstSourceSizeOfSubdimensionArraySpan = std::span<const size_t, Rank>;
		using ConstSourceDataSpan = std::span<const T>;

	private:
		ConstSourceSizeOfDimensionArraySpan              _order_of_dimension;
		ConstSourceSizeOfSubdimensionArraySpan           _size_of_subdimension;
		ConstSourceDataSpan                              _data;

	public:

		friend class subdimension<T, Rank, allocator_type>;
		friend class tensor<T, Rank, allocator_type>;

		using iterator = typename _tensor_common<T>::iterator;
		using const_iterator = typename _tensor_common<T>::const_iterator;

		const_subdimension() = delete;
		const_subdimension(const_subdimension&&) noexcept = delete;
		const_subdimension(const const_subdimension&) noexcept = default;

		const_subdimension(const subdimension<T, Rank>& other) noexcept :
			_order_of_dimension{ other._order_of_dimension },
			_size_of_subdimension{ other._size_of_subdimension },
			_data{ other._data }
		{

		}

		template<typename T1, typename T2, typename T3>
		requires std::constructible_from<decltype(_order_of_dimension), T1>
			&& std::constructible_from<decltype(_size_of_subdimension), T2>
			&& std::constructible_from<decltype(_data), T3>
			const_subdimension(T1&& param_1, T2&& param_2, T3&& param_3) noexcept
			: _order_of_dimension(std::forward<T1>(param_1))
			, _size_of_subdimension(std::forward<T2>(param_2))
			, _data(std::forward<T3>(param_3))
		{

		}

		template<typename T1, typename T2, typename T3, typename T4, typename T5, typename T6>
		requires std::constructible_from<decltype(_order_of_dimension), T1, T2>
			&& std::constructible_from<decltype(_size_of_subdimension), T3, T4>
			&& std::constructible_from<decltype(_data), T5, T6>
			const_subdimension(T1&& param_1, T2&& param_2, T3&& param_3, T4&& param_4, T5&& param_5, T6&& param_6) noexcept
			: _order_of_dimension(std::forward<T1>(param_1), std::forward<T2>(param_2))
			, _size_of_subdimension(std::forward<T3>(param_3), std::forward<T4>(param_4))
			, _data(std::forward<T5>(param_5), std::forward<T6>(param_6))
		{

		}

		const_subdimension(const tensor<const T, Rank>& tsor) noexcept :
			_order_of_dimension{ tsor._order_of_dimension.begin(),      tsor._order_of_dimension.end() },
			_size_of_subdimension{ tsor._size_of_subdimension.begin(),    tsor._size_of_subdimension.end() },
			_data{ tsor.begin(),                          tsor.end() }
		{

		}

		auto& operator=(const const_subdimension& other) noexcept
		{
			_order_of_dimension = other._order_of_dimension;
			_size_of_subdimension = other._size_of_subdimension;
			_data = other._data;

			return *this;
		}

		auto operator[] (const size_t index) const noexcept
			requires useful_concepts::is_greater_than<Rank, 1>
		{
			return const_subdimension<T, Rank - 1>
				(
					_order_of_dimension.begin() + 1,
					_order_of_dimension.end(),
					_size_of_subdimension.begin() + 1,
					_size_of_subdimension.end(),
					cbegin() + index * _size_of_subdimension[1],
					cbegin() + index * _size_of_subdimension[1] + _size_of_subdimension[1]
					);
		}

		const T& operator[] (const size_t index) const noexcept
			requires useful_concepts::is_equal_to<Rank, 1>
		{
			return _data[index];
		}

		auto begin() const noexcept
		{
			return const_iterator(_data.data());
		}

		auto end() const noexcept
		{
			return const_iterator(std::to_address(_data.end()));
		}

		auto cbegin() const noexcept
		{
			return const_iterator(_data.data());
		}

		auto cend() const noexcept
		{
			return const_iterator(std::to_address(_data.end()));
		}

		auto rank() const noexcept
		{
			return _order_of_dimension;
		}

		size_t order_of_dimension(const size_t& index) const noexcept
		{
			return _order_of_dimension[index];
		}

		size_t size_of_subdimension(const size_t& index) const noexcept
		{
			return _size_of_subdimension[index];
		}

		size_t order_of_current_dimension() const noexcept
		{
			return _order_of_dimension[0];
		}

		size_t size_of_current_tensor() const noexcept
		{
			return _size_of_subdimension[0];
		}

		const T* data() const noexcept
		{
			return std::to_address(begin());
		}

		bool is_matrix() const noexcept
		{
			return (Rank == 2);
		}

		bool is_square_matrix() const noexcept
			requires useful_concepts::is_equal_to<Rank, 2>
		{
			return (_size_of_subdimension[0] == _size_of_subdimension[1]);
		}
	};

	template <typename T, size_t Rank, typename allocator_type>
	requires useful_concepts::is_not_zero<Rank>
		class subdimension : public _tensor_common<T>
	{
		using SourceSizeOfDimensionArraySpan = std::span<size_t, Rank>;
		using SourceSizeOfSubdimensionArraySpan = std::span<size_t, Rank>;
		using SourceDataSpan = std::span<T>;

	private:
		SourceSizeOfDimensionArraySpan              _order_of_dimension;
		SourceSizeOfSubdimensionArraySpan           _size_of_subdimension;
		SourceDataSpan                              _data;

	public:
<<<<<<< HEAD
		friend class const_subdimension<T, Rank, allocator_type>;
		friend class tensor<T, Rank, allocator_type>;
		friend class tensor<T, Rank + 1, allocator_type>;
		friend class subdimension<T, Rank + 1, allocator_type>;
		friend class tensor<T, useful_specializations::no_zero(Rank - 1), allocator_type>;

		friend void swap(subdimension<T, Rank, allocator_type>& left, subdimension<T, Rank, allocator_type>& right);

		friend void swap(subdimension<T, Rank, allocator_type>&& left, subdimension<T, Rank, allocator_type>&& right);
=======
		friend class const_subdimension<T, Rank>;
		friend class tensor<T, Rank>;
		friend class tensor<T, Rank + 1>;
		friend class subdimension<T, Rank + 1>;
		friend class tensor<T, Rank ? Rank : 1>;

		friend void swap<T, Rank>(subdimension&, subdimension&);
		friend void swap<T, Rank>(subdimension&&, subdimension&&);
>>>>>>> cf414e6a

		using iterator = typename _tensor_common<T>::iterator;
		using const_iterator = typename _tensor_common<T>::const_iterator;

		subdimension() = delete;
		subdimension(subdimension&&) noexcept = delete;
		subdimension(const subdimension&) noexcept = default;
		subdimension(const const_subdimension<T, Rank>&) noexcept = delete;

		template<typename T1, typename T2, typename T3>
		requires std::constructible_from<decltype(_order_of_dimension), T1>
			&& std::constructible_from<decltype(_size_of_subdimension), T2>
			&& std::constructible_from<decltype(_data), T3>
			subdimension(T1&& param_1, T2&& param_2, T3&& param_3) noexcept
			: _order_of_dimension{ std::forward<T1>(param_1) }
			, _size_of_subdimension{ std::forward<T2>(param_2) }
			, _data{ std::forward<T3>(param_3) }
		{

		}

		template<typename T1, typename T2, typename T3, typename T4, typename T5, typename T6>
		requires std::constructible_from<decltype(_order_of_dimension), T1, T2>
			&& std::constructible_from<decltype(_size_of_subdimension), T3, T4>
			&& std::constructible_from<decltype(_data), T5, T6>
			subdimension(T1&& param_1, T2&& param_2, T3&& param_3, T4&& param_4, T5&& param_5, T6&& param_6) noexcept
			: _order_of_dimension(std::forward<T1>(param_1), std::forward<T2>(param_2))
			, _size_of_subdimension(std::forward<T3>(param_3), std::forward<T4>(param_4))
			, _data(std::forward<T5>(param_5), std::forward<T6>(param_6))
		{

		}

		subdimension(tensor<T, Rank>& mat) noexcept
			: _order_of_dimension{ mat._order_of_dimension.begin(),      mat._order_of_dimension.end() }
			, _size_of_subdimension{ mat._size_of_subdimension.begin(),    mat._size_of_subdimension.end() }
			, _data{ mat.begin(), mat.end() }
		{

		}

		auto& operator=(const subdimension& other) noexcept
		{
			_order_of_dimension = other._order_of_dimension;
			_size_of_subdimension = other._size_of_subdimension;
			_data = other._data;

			return *this;
		}

		auto& replace(const tensor<T, Rank>& other) TENSORLIB_NOEXCEPT_IN_RELEASE
		{
			if constexpr (TENSORLIB_DEBUGGING)
				if (!std::equal(this->_order_of_dimension.begin(), this->_order_of_dimension.end(), other._order_of_dimension.begin()))
					throw std::runtime_error("Size of tensor we take values from must match the size of current tensor");

			for (size_t i = 0; i < size_of_current_tensor(); i++)
			{
				_data[i] = other._data[i];
			}

			return *this;
		}

		auto& replace(const subdimension<T, Rank>& other) TENSORLIB_NOEXCEPT_IN_RELEASE
		{
			if constexpr (TENSORLIB_DEBUGGING)
				if (!std::equal(this->_order_of_dimension.begin(), this->_order_of_dimension.end(), other._order_of_dimension.begin()))
					throw std::runtime_error("Size of tensor we take values from must match the size of current tensor");

			for (size_t i = 0; i < size_of_current_tensor(); i++)
			{
				_data[i] = other._data[i];
			}

			return *this;
		}

		auto& replace(const const_subdimension<T, Rank>& other) TENSORLIB_NOEXCEPT_IN_RELEASE
		{
			if constexpr (TENSORLIB_DEBUGGING)
				if (!std::equal(this->_order_of_dimension.begin(), this->_order_of_dimension.end(), other._order_of_dimension.begin()))
					throw std::runtime_error("Size of tensor we take values from must match the size of current tensor");

			for (size_t i = 0; i < size_of_current_tensor(); i++)
			{
				_data[i] = other._data[i];
			}

			return *this;
		}

		auto& operator=(const useful_specializations::nested_initializer_list<T, Rank>& data) TENSORLIB_NOEXCEPT_IN_RELEASE
			requires useful_concepts::is_greater_than<Rank, 2>
		{
			if constexpr (TENSORLIB_DEBUGGING)
				if (order_of_current_dimension() != data.size())
					throw std::runtime_error("Size of initializer_list doesn't match size of dimension!");

			auto it = data.begin();

			for (size_t index = 0; index < order_of_current_dimension(); index++)
			{
				(*this)[index] = *(it + index);
			}

			return (*this);
		}

		auto& operator=(const std::initializer_list<std::initializer_list<T>>& data) TENSORLIB_NOEXCEPT_IN_RELEASE
			requires useful_concepts::is_equal_to<Rank, 2>
		{
			if constexpr (TENSORLIB_DEBUGGING)
				if (order_of_current_dimension() != data.size())
					throw std::runtime_error("Size of initializer_list doesn't match size of dimension!");

			auto it = data.begin();

			for (size_t index = 0; index < order_of_current_dimension(); index++)
			{
				(*this)[index] = *(it + index);
			}

			return (*this);
		}

		auto& operator=(const std::initializer_list<T>& data) TENSORLIB_NOEXCEPT_IN_RELEASE
		{
			if constexpr (TENSORLIB_DEBUGGING)
				if (size_of_current_tensor() != data.size())
					throw std::runtime_error("Size of initializer_list doesn't match size of tensor!");

			std::copy_n(data.begin(), data.size(), begin());

			return (*this);
		}

		auto operator[] (const size_t index) noexcept
			requires useful_concepts::is_greater_than<Rank, 1>
		{
			return subdimension<T, Rank - 1>
				(
					_order_of_dimension.begin() + 1,
					_order_of_dimension.end(),
					_size_of_subdimension.begin() + 1,
					_size_of_subdimension.end(),
					begin() + index * _size_of_subdimension[1],
					begin() + index * _size_of_subdimension[1] + _size_of_subdimension[1]
					);
		}

		auto operator[] (const size_t index) const noexcept
			requires useful_concepts::is_greater_than<Rank, 1>
		{
			return const_subdimension<T, Rank - 1>
				(
					_order_of_dimension.begin() + 1,
					_order_of_dimension.end(),
					_size_of_subdimension.begin() + 1,
					_size_of_subdimension.end(),
					cbegin() + index * _size_of_subdimension[1],
					cbegin() + index * _size_of_subdimension[1] + _size_of_subdimension[1]
					);
		}

		const T& operator[] (const size_t index) const noexcept
			requires useful_concepts::is_equal_to<Rank, 1>
		{
			return _data[index];
		}

		T& operator[] (const size_t index) noexcept
			requires useful_concepts::is_equal_to<Rank, 1>
		{
			return _data[index];
		}

		auto begin() noexcept
		{
			return iterator(_data.data());
		}

		auto begin() const noexcept
		{
			return const_iterator(_data.data());
		}

		auto cbegin() const noexcept
		{
			return const_iterator(_data.data());
		}

		auto end() noexcept
		{
			return iterator(std::to_address(_data.end()));
		}

		auto end() const noexcept
		{
			return const_iterator(std::to_address(_data.end()));
		}

		auto cend() const noexcept
		{
			return const_iterator(std::to_address(_data.end()));
		}

		auto get_Rank() const noexcept
		{
			std::span<const size_t> dims_sizes{ _order_of_dimension.begin(), _order_of_dimension.end() };

			return dims_sizes;
		}

		size_t& order_of_dimension(const size_t& index) const noexcept
		{
			return _order_of_dimension[index];
		}

		size_t& size_of_subdimension(const size_t& index) const noexcept
		{
			return _size_of_subdimension[index];
		}

		size_t& order_of_current_dimension() const noexcept
		{
			return _order_of_dimension[0];
		}

		size_t& size_of_current_tensor() const noexcept
		{
			return _size_of_subdimension[0];
		}

		T* data() noexcept
		{
			auto it = _data.begin();
			return reinterpret_cast<T*>(&it);
		}


	};

	template <typename T>
	struct _tensor_common<T>::iterator
	{
		using difference_type = ptrdiff_t;
		using value_type = T;
		using element_type = T;
		using pointer = T*;
		using reference = T&;
		using iterator_category = std::contiguous_iterator_tag;

		iterator() noexcept : ptr{} {};
		iterator(const iterator&) noexcept = default;
		iterator(iterator&&) noexcept = default;
		iterator(pointer other) noexcept : ptr{ other } {}
		iterator(bool) = delete;

		explicit operator reference() const noexcept
		{
			return *ptr;
		}

		iterator& operator=(const iterator&) = default;

		iterator& operator=(iterator&&) = default;

		iterator& operator= (const pointer other) noexcept
		{
			ptr = other;
			return (*this);
		}

		reference operator* (void) const noexcept
		{
			return *ptr;
		}

		pointer operator-> () const noexcept
		{
			return ptr;
		}

		iterator& operator++ () noexcept
		{
			++ptr;
			return *this;
		}

		iterator operator++(int) noexcept
		{
			auto aux = ptr;
			ptr++;
			return iterator(aux);
		}

		iterator& operator-- () noexcept
		{
			--ptr;
			return *this;
		}

		iterator operator--(int) noexcept
		{
			auto aux = ptr;
			ptr--;
			return iterator(aux);
		}

		iterator& operator+=(const ptrdiff_t offset) noexcept
		{
			ptr += offset;
			return *this;
		}

		iterator& operator-=(const ptrdiff_t offset) noexcept
		{
			ptr -= offset;
			return *this;
		}

		reference operator[](const size_t offset) const noexcept
		{
			return *(ptr + offset);
		}

		friend bool operator==(const iterator it_a, const iterator it_b) noexcept
		{
			return it_a.ptr == it_b.ptr;
		}

		friend bool operator!=(const iterator it_a, const iterator it_b) noexcept
		{
			return it_a.ptr != it_b.ptr;
		}

		friend iterator operator+(const iterator it, const size_t offset) noexcept
		{
			T* result = it.ptr + offset;
			return iterator(result);
		}

		friend iterator operator+(const size_t offset, const iterator& it) noexcept
		{
			auto aux = offset + it.ptr;
			return iterator(aux);
		}

		friend iterator operator-(const iterator it, const size_t offset) noexcept
		{
			T* aux = it.ptr - offset;
			return iterator(aux);
		}

		friend iterator operator-(const size_t offset, const iterator it) noexcept
		{
			auto aux = offset - it.ptr;
			return iterator(aux);
		}

		friend difference_type operator-(const iterator a, const iterator b) noexcept
		{
			return a.ptr - b.ptr;
		}

		friend auto operator<=>(const iterator a, const iterator b) noexcept
		{
			return a.ptr <=> b.ptr;
		}

	private:

		pointer ptr;
	};

	template <typename T>
	struct _tensor_common<T>::const_iterator
	{
		using difference_type = ptrdiff_t;
		using value_type = T;
		using element_type = T;
		using pointer = const T*;
		using reference = const T&;
		using iterator_category = std::contiguous_iterator_tag;

		const_iterator() noexcept : ptr{} {};
		const_iterator(const const_iterator&) noexcept = default;
		const_iterator(const_iterator&&) noexcept = default;
		const_iterator(pointer other) noexcept : ptr{ other } {}

		const_iterator(bool) = delete;

		const_iterator(const iterator other) noexcept : ptr{ other.ptr } {}

		explicit operator reference() const noexcept
		{
			return *ptr;
		}

		const_iterator& operator=(const const_iterator&) noexcept = default;

		const_iterator& operator=(const_iterator&&) noexcept = default;

		const_iterator& operator= (const pointer other) noexcept
		{
			ptr = other;
			return (*this);
		}

		reference operator* (void) const noexcept
		{
			return *ptr;
		}

		pointer operator-> () const noexcept
		{
			return ptr;
		}

		const_iterator& operator++ () noexcept
		{
			++ptr;
			return *this;
		}

		const_iterator operator++(int) noexcept
		{
			auto aux = ptr;
			ptr++;
			return const_iterator(aux);
		}

		const_iterator& operator-- () noexcept
		{
			--ptr;
			return *this;
		}

		const_iterator operator--(int) noexcept
		{
			auto aux = ptr;
			ptr--;
			return const_iterator(aux);
		}

		const_iterator& operator+=(const size_t offset) noexcept
		{
			ptr += offset;
			return *this;
		}

		const_iterator& operator-=(const size_t offset) noexcept
		{
			ptr -= offset;
			return *this;
		}

		reference operator[](const size_t offset) const noexcept
		{
			return *(ptr + offset);
		}

		friend bool operator==(const const_iterator it_a, const const_iterator it_b) noexcept
		{
			return it_a.ptr == it_b.ptr;
		}

		friend bool operator==(const const_iterator it, const pointer adr) noexcept
		{
			return it.ptr == adr;
		}

		friend bool operator!=(const const_iterator it_a, const const_iterator it_b) noexcept
		{
			return it_a.ptr != it_b.ptr;
		}

		friend bool operator!=(const const_iterator it, const pointer adr) noexcept
		{
			return it.ptr != adr;
		}

		friend const_iterator operator+(const const_iterator& it, const size_t offset) noexcept
		{
			return const_iterator(it.ptr + offset);
		}

		friend const_iterator operator+(const size_t offset, const const_iterator it) noexcept
		{
			return const_iterator(offset + it.ptr);
		}

		friend const_iterator operator-(const const_iterator it, const size_t offset) noexcept
		{
			return const_iterator(it.ptr - offset);
		}

		friend const_iterator operator-(const size_t offset, const const_iterator& it) noexcept
		{
			return const_iterator(offset - it.ptr);
		}

		friend difference_type operator-(const const_iterator a, const const_iterator b) noexcept
		{
			return a.ptr - b.ptr;
		}

		friend auto operator<=>(const const_iterator a, const const_iterator b) noexcept
		{
			return a.ptr <=> b.ptr;
		}

	private:

		pointer ptr;
	};

<<<<<<< HEAD
	template <typename T, size_t Rank, typename allocator_type>
	void swap(subdimension<T, Rank, allocator_type>& left, subdimension<T, Rank, allocator_type>& right)
	{
		
	}

	template <typename T, size_t Rank, typename allocator_type>
	void swap(subdimension<T, Rank, allocator_type>&& left, subdimension<T, Rank, allocator_type>&& right)
	{
		
	}

	template <typename T, size_t Rank, typename allocator_type>
	void swap(tensor<T, Rank, allocator_type>& left, tensor<T, Rank, allocator_type>& right)
	{
		
=======
	template <typename T, size_t Rank>
	void swap(tensor<T, Rank>& left, tensor<T, Rank>& right) noexcept
	{
		std::swap(left._order_of_dimension,		right._order_of_dimension);
		std::swap(left._size_of_subdimension,	right._size_of_subdimension);
		std::swap(left._data,					right._data); 
	}

	template <typename T, size_t Rank>
	void swap(subdimension<T, Rank>& left, subdimension<T, Rank>& right)
	{
		if (!std::equal(left._order_of_dimension.begin(),	left._order_of_dimension.end(),		right._order_of_dimension.begin()))
			throw std::runtime_error("Can't swap subdimensions of different sizes!\n");

		const auto size = left.size_of_current_tensor();
		T* aux = new T[size];

		std::copy(left.cbegin(),	left.cend(),	aux);
		std::copy(right.cbegin(),	right.cend(),	left.begin());
		std::copy(aux,				&aux[size],		right.begin());

		delete[] aux;
	}

	template <typename T, size_t Rank>
	void swap(tensor<T, Rank>&& left, tensor<T, Rank>&& right) noexcept
	{
		std::swap(left._order_of_dimension,		right._order_of_dimension);
		std::swap(left._size_of_subdimension,	right._size_of_subdimension);
		std::swap(left._data,					right._data);
	}

	template <typename T, size_t Rank>
	void swap(subdimension<T, Rank>&& left, subdimension<T, Rank>&& right)
	{
		if (!std::equal(left._order_of_dimension.begin(),	left._order_of_dimension.end(),		right._order_of_dimension.begin()))
			throw std::runtime_error("Can't swap subdimensions of different sizes!\n");

		const auto size = left.size_of_current_tensor();
		T* aux = new T[size];

		std::copy(left.cbegin(),	left.cend(),	aux);
		std::copy(right.cbegin(),	right.cend(),	left.begin());
		std::copy(aux,				&aux[size],		right.begin());

		delete[] aux;
>>>>>>> cf414e6a
	}

	namespace aliases
	{
		template <typename T>
		using tensor_1d = tensor<T, 1>;

		template <typename T>
		using tensor_line = tensor<T, 1>;

		template <typename T>
		using tensor_2d = tensor<T, 2>;

		template <typename T>
		using matrix = tensor<T, 2>;

		template <typename T>
		using tensor_3d = tensor<T, 3>;

		template <typename T>
		using cube = tensor<T, 3>;

		template <typename T>
		using tensor_4d = tensor<T, 4>;

		template <typename T>
		using tensor_5d = tensor<T, 5>;
	}
}<|MERGE_RESOLUTION|>--- conflicted
+++ resolved
@@ -53,40 +53,17 @@
 	requires useful_concepts::is_not_zero<Rank>
 		class const_subdimension;
 
-<<<<<<< HEAD
-	template <typename T, size_t Rank, typename allocator_type>
-		void swap(subdimension<T, Rank, allocator_type>&& left, subdimension<T, Rank, allocator_type>&& right);
-
-	template <typename T, size_t Rank, typename allocator_type>
-		void swap(subdimension<T, Rank, allocator_type>& left, subdimension<T, Rank, allocator_type>& right);
-
-	template <typename T, size_t Rank, typename allocator_type>
-		void swap(tensor<T, Rank, allocator_type>& left, tensor<T, Rank, allocator_type>& right);
-=======
-	template<typename T, size_t Rank>
-	void swap(tensor<T, Rank>& left, tensor<T, Rank>& right) noexcept;
-
-	template<typename T, size_t Rank>
-	void swap(subdimension<T, Rank>& left, subdimension<T, Rank>& right);
-
-	template<typename T, size_t Rank>
-	void swap(tensor<T, Rank>&& left, tensor<T, Rank>&& right) noexcept;
-
-	template<typename T, size_t Rank>
-	void swap(subdimension<T, Rank>&& left, subdimension<T, Rank>&& right);
-
-	//template <typename T, typename U, size_t Rank>
-	//requires std::convertible_to<T, U>&& std::convertible_to<U, T>
-	//	void swap(subdimension<T, Rank>&& left, subdimension<U, Rank>&& right);
-
-	//template <typename T, typename U, size_t Rank>
-	//requires std::convertible_to<T, U>&& std::convertible_to<U, T>
-	//	void swap(subdimension<T, Rank>& left, subdimension<U, Rank>& right);
-
-	//template <typename T, typename U, size_t Rank>
-	//requires std::convertible_to<T, U>&& std::convertible_to<U, T>
-	//	void swap(tensor<T, Rank>& left, tensor<U, Rank>& right);
->>>>>>> cf414e6a
+	template<typename T, size_t Rank, typename allocator_type = std::allocator<std::remove_cv_t<T>>>
+	void swap(tensor<T, Rank, allocator_type>& left, tensor<T, Rank, allocator_type>& right) noexcept;
+
+	template<typename T, size_t Rank, typename allocator_type = std::allocator<std::remove_cv_t<T>>>
+	void swap(subdimension<T, Rank, allocator_type>& left, subdimension<T, Rank, allocator_type>& right);
+
+	template<typename T, size_t Rank, typename allocator_type = std::allocator<std::remove_cv_t<T>>>
+	void swap(tensor<T, Rank, allocator_type>&& left, tensor<T, Rank, allocator_type>&& right) noexcept;
+
+	template<typename T, size_t Rank, typename allocator_type = std::allocator<std::remove_cv_t<T>>>
+	void swap(subdimension<T, Rank, allocator_type>&& left, subdimension<T, Rank, allocator_type>&& right);
 
 	template <typename T, size_t Rank, typename allocator_type>
 	requires useful_concepts::is_not_zero<Rank>
@@ -188,12 +165,8 @@
 		friend class subdimension<T, Rank, allocator_type>;
 		friend class const_subdimension<T, Rank, allocator_type>;
 
-<<<<<<< HEAD
-		friend void swap(tensor<T, Rank, allocator_type>& left, tensor<T, Rank, allocator_type>& right);
-=======
-		friend void swap<T, Rank>(tensor& left, tensor& right) noexcept;
-		friend void swap<T, Rank>(tensor&& left, tensor&& right) noexcept;
->>>>>>> cf414e6a
+		friend void swap<T, Rank, allocator_type>(tensor& left, tensor& right) noexcept;
+		friend void swap<T, Rank, allocator_type>(tensor&& left, tensor&& right) noexcept;
 
 		using iterator = typename _tensor_common<T>::iterator;
 		using const_iterator = typename _tensor_common<T>::const_iterator;
@@ -580,7 +553,7 @@
 
 		}
 
-		const_subdimension(const tensor<const T, Rank>& tsor) noexcept :
+		const_subdimension(const tensor<const T, Rank, allocator_type>& tsor) noexcept :
 			_order_of_dimension{ tsor._order_of_dimension.begin(),      tsor._order_of_dimension.end() },
 			_size_of_subdimension{ tsor._size_of_subdimension.begin(),    tsor._size_of_subdimension.end() },
 			_data{ tsor.begin(),                          tsor.end() }
@@ -693,26 +666,14 @@
 		SourceDataSpan                              _data;
 
 	public:
-<<<<<<< HEAD
 		friend class const_subdimension<T, Rank, allocator_type>;
 		friend class tensor<T, Rank, allocator_type>;
 		friend class tensor<T, Rank + 1, allocator_type>;
 		friend class subdimension<T, Rank + 1, allocator_type>;
-		friend class tensor<T, useful_specializations::no_zero(Rank - 1), allocator_type>;
-
-		friend void swap(subdimension<T, Rank, allocator_type>& left, subdimension<T, Rank, allocator_type>& right);
-
-		friend void swap(subdimension<T, Rank, allocator_type>&& left, subdimension<T, Rank, allocator_type>&& right);
-=======
-		friend class const_subdimension<T, Rank>;
-		friend class tensor<T, Rank>;
-		friend class tensor<T, Rank + 1>;
-		friend class subdimension<T, Rank + 1>;
-		friend class tensor<T, Rank ? Rank : 1>;
-
-		friend void swap<T, Rank>(subdimension&, subdimension&);
-		friend void swap<T, Rank>(subdimension&&, subdimension&&);
->>>>>>> cf414e6a
+		friend class tensor<T, useful_specializations::exclude_zero(Rank - 1), allocator_type>;
+
+		friend void swap<T, Rank, allocator_type>(subdimension&, subdimension&);
+		friend void swap<T, Rank, allocator_type>(subdimension&&, subdimension&&);
 
 		using iterator = typename _tensor_common<T>::iterator;
 		using const_iterator = typename _tensor_common<T>::const_iterator;
@@ -1231,34 +1192,16 @@
 		pointer ptr;
 	};
 
-<<<<<<< HEAD
 	template <typename T, size_t Rank, typename allocator_type>
-	void swap(subdimension<T, Rank, allocator_type>& left, subdimension<T, Rank, allocator_type>& right)
-	{
-		
-	}
-
-	template <typename T, size_t Rank, typename allocator_type>
-	void swap(subdimension<T, Rank, allocator_type>&& left, subdimension<T, Rank, allocator_type>&& right)
-	{
-		
-	}
-
-	template <typename T, size_t Rank, typename allocator_type>
-	void swap(tensor<T, Rank, allocator_type>& left, tensor<T, Rank, allocator_type>& right)
-	{
-		
-=======
-	template <typename T, size_t Rank>
-	void swap(tensor<T, Rank>& left, tensor<T, Rank>& right) noexcept
+	void swap(tensor<T, Rank, allocator_type>& left, tensor<T, Rank, allocator_type>& right) noexcept
 	{
 		std::swap(left._order_of_dimension,		right._order_of_dimension);
 		std::swap(left._size_of_subdimension,	right._size_of_subdimension);
 		std::swap(left._data,					right._data); 
 	}
 
-	template <typename T, size_t Rank>
-	void swap(subdimension<T, Rank>& left, subdimension<T, Rank>& right)
+	template <typename T, size_t Rank, typename allocator_type>
+	void swap(subdimension<T, Rank, allocator_type>& left, subdimension<T, Rank, allocator_type>& right)
 	{
 		if (!std::equal(left._order_of_dimension.begin(),	left._order_of_dimension.end(),		right._order_of_dimension.begin()))
 			throw std::runtime_error("Can't swap subdimensions of different sizes!\n");
@@ -1273,16 +1216,16 @@
 		delete[] aux;
 	}
 
-	template <typename T, size_t Rank>
-	void swap(tensor<T, Rank>&& left, tensor<T, Rank>&& right) noexcept
+	template <typename T, size_t Rank, typename allocator_type>
+	void swap(tensor<T, Rank, allocator_type>&& left, tensor<T, Rank, allocator_type>&& right) noexcept
 	{
 		std::swap(left._order_of_dimension,		right._order_of_dimension);
 		std::swap(left._size_of_subdimension,	right._size_of_subdimension);
 		std::swap(left._data,					right._data);
 	}
 
-	template <typename T, size_t Rank>
-	void swap(subdimension<T, Rank>&& left, subdimension<T, Rank>&& right)
+	template <typename T, size_t Rank, typename allocator_type>
+	void swap(subdimension<T, Rank, allocator_type>&& left, subdimension<T, Rank, allocator_type>&& right)
 	{
 		if (!std::equal(left._order_of_dimension.begin(),	left._order_of_dimension.end(),		right._order_of_dimension.begin()))
 			throw std::runtime_error("Can't swap subdimensions of different sizes!\n");
@@ -1295,7 +1238,6 @@
 		std::copy(aux,				&aux[size],		right.begin());
 
 		delete[] aux;
->>>>>>> cf414e6a
 	}
 
 	namespace aliases
