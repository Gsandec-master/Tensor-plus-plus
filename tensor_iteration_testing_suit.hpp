#pragma once

#include "helpers.hpp"
#include "tensor.hpp"

#include <algorithm>
#include <array>
#include <iostream>

namespace tensor_iteration_testing_suit
{
	using namespace tensor_lib;

	void TEST_1()
	{
		tensor<int, 2> tsor(2, 4);
		tsor =
		{
			{
				1, 2, 3, 4
			},
			{
				5, 6, 7, 8
			}
		};

		std::array<int, 6> result;
		std::array expected = { 3,4,5,6,7,8 };

		std::copy(tsor[0].cbegin() + 2, tsor.cend(), result.begin());

		if (!std::equal(result.cbegin(), result.cend(), expected.cbegin()))
			throw std::runtime_error("TEST_1 in 'tensor_iteration_testing_suit' failed!\n");

		std::cout << "\tTEST 1 PASSED.\n";
	}

	void TEST_2()
	{
		tensor<int, 3> tsor(2, 3, 4);
		tsor =
		{
			{
				{
					10, 11, 12, 13
				},
				{
					14, 15, 16, 17
				},
				{
					18, 19, 20, 21
				},
			},
			{
				{
					22, 23, 24, 25
				},
				{
					26, 27, 28, 29
				},
				{
					30, 31, 32, 33
				},
			}
		};
		tensor<int, 3> expected(2, 3, 4);
		expected =
		{
			{
				{
					10, 11, 12, 13
				},
				{
					14, 15,  0,  0
				},
				{
					 0,  0,  0,  0
				},
			},
			{
				{
					22, 23, 24, 25
				},
				{
					 0,  0,  0,  0
				},
				{
					 0, 31, 32, 33
				},
			}
		};

		std::fill(tsor[0][1].begin() + 2, tsor[0].end(), 0);
		std::fill(tsor[1][1].begin(), tsor[1][2].begin() + 1, 0);

		if (!std::equal(tsor.cbegin(), tsor.cend(), expected.cbegin()))
			throw std::runtime_error("TEST_2 in 'tensor_iteration_testing_suit' failed!\n");

		std::cout << "\tTEST 2 PASSED.\n";
	}

	//void TEST_3()
	//{
	//	tensor<int, 3> tsor(2, 3, 4);
	//	tsor =
	//	{
	//		{
	//			{
	//				10, 11, 12, 13
	//			},
	//			{
	//				14, 15, 16, 17
	//			},
	//			{
	//				18, 19, 20, 21
	//			},
	//		},
	//		{
	//			{
	//				22, 23, 24, 25
	//			},
	//			{
	//				26, 27, 28, 29
	//			},
	//			{
	//				30, 31, 32, 33
	//			},
	//		}
	//	};
	//	tensor<int, 3> expected(2, 3, 4);
	//	expected =
	//	{
	//		{
	//			{
	//				22, 23, 24, 25
	//			},
	//			{
	//				26, 27, 28, 29
	//			},
	//			{
	//				30, 31, 32, 33
	//			},
	//		},
	//		{
	//			{
	//				10, 11, 12, 13
	//			},
	//			{
	//				14, 15, 16, 17
	//			},
	//			{
	//				18, 19, 20, 21
	//			},
	//		}
	//	};

	//	swap(tsor[0], tsor[1]); // specialization of swap()

	//	if (!std::equal(tsor.cbegin(), tsor.cend(), expected.cbegin()))
	//		throw std::runtime_error("TEST_3 in 'tensor_iteration_testing_suit' failed!\n");

	//	std::cout << "\tTEST 3 PASSED.\n";
	//}

	void TEST_4()
	{
		tensor<int, 3> tsor(2, 3, 4);
		tsor =
		{
			{
				{
					10, 28, 31, 33
				},
				{
					14, 11, 29, 32
				},// Sorting from here:
				{ //       [
					18, 15, 12, 30
				},
			},
			{
				{
					22, 19, 16, 13
				},// To here:
				{ //      ]
					25, 23, 20, 17
				},
				{
					277, 26, 24, 21
				},
			}
		};
		tensor<int, 3> expected(2, 3, 4);
		expected =
		{
			{
				{
					10, 28, 31, 33
				},
				{
					14, 11, 29, 32
				},
				{
					18, 15, 12, 13
				},
			},	//					 = > 12, 13, 16, 19, 22, 23, 25, 30
			{
				{
					16, 19, 22, 23
				},
				{
					25, 30, 20, 17
				},
				{
					277, 26, 24, 21
				},
			}
		};

		std::sort(tsor[0][2].begin() + 2, tsor[1][1].begin() + 2);

		if (!std::equal(tsor.cbegin(), tsor.cend(), expected.cbegin()))
			throw std::runtime_error("TEST_4 in 'tensor_iteration_testing_suit' failed!\n");

		std::cout << "\tTEST 4 PASSED.\n";
	}

<<<<<<< HEAD
	//void TEST_5()
	//{
	//	tensor<int, 3> tsor_1(2, 3, 4);
	//	tsor_1 =
	//	{
	//		{
	//			{
	//				10, 11, 12, 13
	//			},
	//			{
	//				14, 15, 16, 17
	//			},
	//			{
	//				18, 19, 20, 21
	//			},
	//		},
	//		{
	//			{
	//				22, 23, 24, 25
	//			},
	//			{
	//				26, 27, 28, 29
	//			},
	//			{
	//				30, 31, 32, 33
	//			},
	//		}
	//	};

	//	tensor<float, 3> tsor_2(2, 3, 4);
	//	tsor_2 =
	//	{
	//		{
	//			{
	//				10.8f, 11.8f, 12.8f, 13.8f
	//			},
	//			{
	//				14.8f, 15.8f, 16.8f, 17.8f
	//			},
	//			{
	//				18.8f, 19.8f, 20.8f, 21.8f
	//			},
	//		},
	//		{
	//			{
	//				22.8f, 23.8f, 24.8f, 25.8f
	//			},
	//			{
	//				26.8f, 27.8f, 28.8f, 29.8f
	//			},
	//			{
	//				30.8f, 31.8f, 32.8f, 33.8f
	//			},
	//		}
	//	};

	//	tensor<int, 3> expected_1(2, 3, 4);
	//	expected_1 =
	//	{
	//		{
	//			{
	//				22, 23, 24, 25
	//			},
	//			{
	//				26, 27, 28, 29
	//			},
	//			{
	//				30, 31, 32, 33
	//			},
	//		},
	//		{
	//			{
	//				22, 23, 24, 25
	//			},
	//			{
	//				26, 27, 28, 29
	//			},
	//			{
	//				30, 31, 32, 33
	//			},
	//		}
	//	};

	//	tensor<float, 3> expected_2(2, 3, 4);
	//	expected_2 =
	//	{
	//		{
	//			{
	//				10.8f, 11.8f, 12.8f, 13.8f
	//			},
	//			{
	//				14.8f, 15.8f, 16.8f, 17.8f
	//			},
	//			{
	//				18.8f, 19.8f, 20.8f, 21.8f
	//			},
	//		},
	//		{
	//			{
	//				10.0f, 11.0f, 12.0f, 13.0f
	//			},
	//			{
	//				14.0f, 15.0f, 16.0f, 17.0f
	//			},
	//			{
	//				18.0f, 19.0f, 20.0f, 21.0f
	//			},
	//		}
	//	};

	//	swap(tsor_1[0], tsor_2[1]); // specialization of swap()

	//	if (!std::equal(tsor_1.cbegin(), tsor_1.cend(), expected_1.cbegin()))
	//		throw std::runtime_error("TEST_5 in 'tensor_iteration_testing_suit' failed!\n");

	//	if (!std::equal(tsor_2.cbegin(), tsor_2.cend(), expected_2.cbegin()))
	//		throw std::runtime_error("TEST_5 in 'tensor_iteration_testing_suit' failed!\n");

	//	std::cout << "\tTEST 5 PASSED.\n";
	//}

	//void TEST_6()
	//{
	//	tensor<int, 3> tsor_1(2, 3, 4);
	//	tsor_1 =
	//	{
	//		{
	//			{
	//				10, 11, 12, 13
	//			},
	//			{
	//				14, 15, 16, 17
	//			},
	//			{
	//				18, 19, 20, 21
	//			},
	//		},
	//		{
	//			{
	//				22, 23, 24, 25
	//			},
	//			{
	//				26, 27, 28, 29
	//			},
	//			{
	//				30, 31, 32, 33
	//			},
	//		}
	//	};

	//	tensor<float, 3> tsor_2(2, 3, 4);
	//	tsor_2 =
	//	{
	//		{
	//			{
	//				10.8f, 11.8f, 12.8f, 13.8f
	//			},
	//			{
	//				14.8f, 15.8f, 16.8f, 17.8f
	//			},
	//			{
	//				18.8f, 19.8f, 20.8f, 21.8f
	//			},
	//		},
	//		{
	//			{
	//				22.8f, 23.8f, 24.8f, 25.8f
	//			},
	//			{
	//				26.8f, 27.8f, 28.8f, 29.8f
	//			},
	//			{
	//				30.8f, 31.8f, 32.8f, 33.8f
	//			},
	//		}
	//	};

	//	tensor<int, 3> expected_1(2, 3, 4);
	//	expected_1 =
	//	{
	//		{
	//			{
	//				10, 11, 12, 13
	//			},
	//			{
	//				14, 15, 16, 17
	//			},
	//			{
	//				18, 19, 20, 21
	//			},
	//		},
	//		{
	//			{
	//				22, 23, 24, 25
	//			},
	//			{
	//				26, 27, 28, 29
	//			},
	//			{
	//				30, 31, 32, 33
	//			},
	//		}
	//	};

	//	tensor<float, 3> expected_2(2, 3, 4);
	//	expected_2 =
	//	{
	//		{
	//			{
	//				10, 11, 12, 13
	//			},
	//			{
	//				14, 15, 16, 17
	//			},
	//			{
	//				18, 19, 20, 21
	//			},
	//		},
	//		{
	//			{
	//				22, 23, 24, 25
	//			},
	//			{
	//				26, 27, 28, 29
	//			},
	//			{
	//				30, 31, 32, 33
	//			},
	//		}
	//	};

	//	swap(tsor_1, tsor_2); // specialization of swap()

	//	if (!std::equal(tsor_1.cbegin(), tsor_1.cend(), expected_1.cbegin()))
	//		throw std::runtime_error("TEST_6 in 'tensor_iteration_testing_suit' failed!\n");

	//	if (!std::equal(tsor_2.cbegin(), tsor_2.cend(), expected_2.cbegin()))
	//		throw std::runtime_error("TEST_6 in 'tensor_iteration_testing_suit' failed!\n");

	//	std::cout << "\tTEST 6 PASSED.\n";
	//}

=======
>>>>>>> cf414e6a
	void RUN_ALL()
	{
		std::cout << "Running tensor iteration tests...\n\n";

		TEST_1();
		TEST_2();
		//TEST_3();
		TEST_4();
<<<<<<< HEAD
		//TEST_5();
		//TEST_6();
=======
>>>>>>> cf414e6a

		std::cout << "\n";
	}
}<|MERGE_RESOLUTION|>--- conflicted
+++ resolved
@@ -99,68 +99,68 @@
 		std::cout << "\tTEST 2 PASSED.\n";
 	}
 
-	//void TEST_3()
-	//{
-	//	tensor<int, 3> tsor(2, 3, 4);
-	//	tsor =
-	//	{
-	//		{
-	//			{
-	//				10, 11, 12, 13
-	//			},
-	//			{
-	//				14, 15, 16, 17
-	//			},
-	//			{
-	//				18, 19, 20, 21
-	//			},
-	//		},
-	//		{
-	//			{
-	//				22, 23, 24, 25
-	//			},
-	//			{
-	//				26, 27, 28, 29
-	//			},
-	//			{
-	//				30, 31, 32, 33
-	//			},
-	//		}
-	//	};
-	//	tensor<int, 3> expected(2, 3, 4);
-	//	expected =
-	//	{
-	//		{
-	//			{
-	//				22, 23, 24, 25
-	//			},
-	//			{
-	//				26, 27, 28, 29
-	//			},
-	//			{
-	//				30, 31, 32, 33
-	//			},
-	//		},
-	//		{
-	//			{
-	//				10, 11, 12, 13
-	//			},
-	//			{
-	//				14, 15, 16, 17
-	//			},
-	//			{
-	//				18, 19, 20, 21
-	//			},
-	//		}
-	//	};
-
-	//	swap(tsor[0], tsor[1]); // specialization of swap()
-
-	//	if (!std::equal(tsor.cbegin(), tsor.cend(), expected.cbegin()))
-	//		throw std::runtime_error("TEST_3 in 'tensor_iteration_testing_suit' failed!\n");
-
-	//	std::cout << "\tTEST 3 PASSED.\n";
-	//}
+	void TEST_3()
+	{
+		tensor<int, 3> tsor(2, 3, 4);
+		tsor =
+		{
+			{
+				{
+					10, 11, 12, 13
+				},
+				{
+					14, 15, 16, 17
+				},
+				{
+					18, 19, 20, 21
+				},
+			},
+			{
+				{
+					22, 23, 24, 25
+				},
+				{
+					26, 27, 28, 29
+				},
+				{
+					30, 31, 32, 33
+				},
+			}
+		};
+		tensor<int, 3> expected(2, 3, 4);
+		expected =
+		{
+			{
+				{
+					22, 23, 24, 25
+				},
+				{
+					26, 27, 28, 29
+				},
+				{
+					30, 31, 32, 33
+				},
+			},
+			{
+				{
+					10, 11, 12, 13
+				},
+				{
+					14, 15, 16, 17
+				},
+				{
+					18, 19, 20, 21
+				},
+			}
+		};
+
+		swap(tsor[0], tsor[1]); // specialization of swap()
+
+		if (!std::equal(tsor.cbegin(), tsor.cend(), expected.cbegin()))
+			throw std::runtime_error("TEST_3 in 'tensor_iteration_testing_suit' failed!\n");
+
+		std::cout << "\tTEST 3 PASSED.\n";
+	}
 
 	void TEST_4()
 	{
@@ -225,264 +225,14 @@
 		std::cout << "\tTEST 4 PASSED.\n";
 	}
 
-<<<<<<< HEAD
-	//void TEST_5()
-	//{
-	//	tensor<int, 3> tsor_1(2, 3, 4);
-	//	tsor_1 =
-	//	{
-	//		{
-	//			{
-	//				10, 11, 12, 13
-	//			},
-	//			{
-	//				14, 15, 16, 17
-	//			},
-	//			{
-	//				18, 19, 20, 21
-	//			},
-	//		},
-	//		{
-	//			{
-	//				22, 23, 24, 25
-	//			},
-	//			{
-	//				26, 27, 28, 29
-	//			},
-	//			{
-	//				30, 31, 32, 33
-	//			},
-	//		}
-	//	};
-
-	//	tensor<float, 3> tsor_2(2, 3, 4);
-	//	tsor_2 =
-	//	{
-	//		{
-	//			{
-	//				10.8f, 11.8f, 12.8f, 13.8f
-	//			},
-	//			{
-	//				14.8f, 15.8f, 16.8f, 17.8f
-	//			},
-	//			{
-	//				18.8f, 19.8f, 20.8f, 21.8f
-	//			},
-	//		},
-	//		{
-	//			{
-	//				22.8f, 23.8f, 24.8f, 25.8f
-	//			},
-	//			{
-	//				26.8f, 27.8f, 28.8f, 29.8f
-	//			},
-	//			{
-	//				30.8f, 31.8f, 32.8f, 33.8f
-	//			},
-	//		}
-	//	};
-
-	//	tensor<int, 3> expected_1(2, 3, 4);
-	//	expected_1 =
-	//	{
-	//		{
-	//			{
-	//				22, 23, 24, 25
-	//			},
-	//			{
-	//				26, 27, 28, 29
-	//			},
-	//			{
-	//				30, 31, 32, 33
-	//			},
-	//		},
-	//		{
-	//			{
-	//				22, 23, 24, 25
-	//			},
-	//			{
-	//				26, 27, 28, 29
-	//			},
-	//			{
-	//				30, 31, 32, 33
-	//			},
-	//		}
-	//	};
-
-	//	tensor<float, 3> expected_2(2, 3, 4);
-	//	expected_2 =
-	//	{
-	//		{
-	//			{
-	//				10.8f, 11.8f, 12.8f, 13.8f
-	//			},
-	//			{
-	//				14.8f, 15.8f, 16.8f, 17.8f
-	//			},
-	//			{
-	//				18.8f, 19.8f, 20.8f, 21.8f
-	//			},
-	//		},
-	//		{
-	//			{
-	//				10.0f, 11.0f, 12.0f, 13.0f
-	//			},
-	//			{
-	//				14.0f, 15.0f, 16.0f, 17.0f
-	//			},
-	//			{
-	//				18.0f, 19.0f, 20.0f, 21.0f
-	//			},
-	//		}
-	//	};
-
-	//	swap(tsor_1[0], tsor_2[1]); // specialization of swap()
-
-	//	if (!std::equal(tsor_1.cbegin(), tsor_1.cend(), expected_1.cbegin()))
-	//		throw std::runtime_error("TEST_5 in 'tensor_iteration_testing_suit' failed!\n");
-
-	//	if (!std::equal(tsor_2.cbegin(), tsor_2.cend(), expected_2.cbegin()))
-	//		throw std::runtime_error("TEST_5 in 'tensor_iteration_testing_suit' failed!\n");
-
-	//	std::cout << "\tTEST 5 PASSED.\n";
-	//}
-
-	//void TEST_6()
-	//{
-	//	tensor<int, 3> tsor_1(2, 3, 4);
-	//	tsor_1 =
-	//	{
-	//		{
-	//			{
-	//				10, 11, 12, 13
-	//			},
-	//			{
-	//				14, 15, 16, 17
-	//			},
-	//			{
-	//				18, 19, 20, 21
-	//			},
-	//		},
-	//		{
-	//			{
-	//				22, 23, 24, 25
-	//			},
-	//			{
-	//				26, 27, 28, 29
-	//			},
-	//			{
-	//				30, 31, 32, 33
-	//			},
-	//		}
-	//	};
-
-	//	tensor<float, 3> tsor_2(2, 3, 4);
-	//	tsor_2 =
-	//	{
-	//		{
-	//			{
-	//				10.8f, 11.8f, 12.8f, 13.8f
-	//			},
-	//			{
-	//				14.8f, 15.8f, 16.8f, 17.8f
-	//			},
-	//			{
-	//				18.8f, 19.8f, 20.8f, 21.8f
-	//			},
-	//		},
-	//		{
-	//			{
-	//				22.8f, 23.8f, 24.8f, 25.8f
-	//			},
-	//			{
-	//				26.8f, 27.8f, 28.8f, 29.8f
-	//			},
-	//			{
-	//				30.8f, 31.8f, 32.8f, 33.8f
-	//			},
-	//		}
-	//	};
-
-	//	tensor<int, 3> expected_1(2, 3, 4);
-	//	expected_1 =
-	//	{
-	//		{
-	//			{
-	//				10, 11, 12, 13
-	//			},
-	//			{
-	//				14, 15, 16, 17
-	//			},
-	//			{
-	//				18, 19, 20, 21
-	//			},
-	//		},
-	//		{
-	//			{
-	//				22, 23, 24, 25
-	//			},
-	//			{
-	//				26, 27, 28, 29
-	//			},
-	//			{
-	//				30, 31, 32, 33
-	//			},
-	//		}
-	//	};
-
-	//	tensor<float, 3> expected_2(2, 3, 4);
-	//	expected_2 =
-	//	{
-	//		{
-	//			{
-	//				10, 11, 12, 13
-	//			},
-	//			{
-	//				14, 15, 16, 17
-	//			},
-	//			{
-	//				18, 19, 20, 21
-	//			},
-	//		},
-	//		{
-	//			{
-	//				22, 23, 24, 25
-	//			},
-	//			{
-	//				26, 27, 28, 29
-	//			},
-	//			{
-	//				30, 31, 32, 33
-	//			},
-	//		}
-	//	};
-
-	//	swap(tsor_1, tsor_2); // specialization of swap()
-
-	//	if (!std::equal(tsor_1.cbegin(), tsor_1.cend(), expected_1.cbegin()))
-	//		throw std::runtime_error("TEST_6 in 'tensor_iteration_testing_suit' failed!\n");
-
-	//	if (!std::equal(tsor_2.cbegin(), tsor_2.cend(), expected_2.cbegin()))
-	//		throw std::runtime_error("TEST_6 in 'tensor_iteration_testing_suit' failed!\n");
-
-	//	std::cout << "\tTEST 6 PASSED.\n";
-	//}
-
-=======
->>>>>>> cf414e6a
 	void RUN_ALL()
 	{
 		std::cout << "Running tensor iteration tests...\n\n";
 
 		TEST_1();
 		TEST_2();
-		//TEST_3();
+		TEST_3();
 		TEST_4();
-<<<<<<< HEAD
-		//TEST_5();
-		//TEST_6();
-=======
->>>>>>> cf414e6a
 
 		std::cout << "\n";
 	}
